--- conflicted
+++ resolved
@@ -104,18 +104,10 @@
 
             if accumulate_by is None:
                 # accumulate everything into the first bin
-<<<<<<< HEAD
                 # the number of samples we have is the size of the
                 # extra dims times how many samples we have
                 N = batch.shape[0] * self._reduction_factor
                 new_sum = batch.sum(dim=(0,) + tuple(i + 1 for i in self._reduce_dims))
-=======
-                N = batch.shape[0] if len(batch.shape) > 0 else 1
-                if self._reduction == Reduction.MEAN:
-                    new_sum = batch.sum(dim=0)
-                elif self._reduction == Reduction.RMS:
-                    new_sum = torch.square(batch).sum(dim=0)
->>>>>>> 6c48d7df
 
                 # accumulate
                 self._state[0] += (new_sum - N * self._state[0]) / (self._n[0, 0] + N)
